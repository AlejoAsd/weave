FROM golang:1.10.1-stretch

# Support Raspberry Pi 2 and newer
ENV GOARM 7

# The names of the architectures that we're fetching cross-compilers for from the Debian packages
ENV DEB_CROSSPLATFORMS \
	armhf \
	arm64 \
	ppc64el

# The go platforms we are supporting to cross-compile
ENV GO_CROSSPLATFORMS \
	linux/arm \
	linux/arm64 \
	linux/ppc64le

# The names of the gcc cross-compilers we have installed
ENV GCC_CROSSCOMPILERS \
	arm-linux-gnueabihf \
	aarch64-linux-gnu \
	powerpc64le-linux-gnu

# Temporarily add the Debian repositories, because we're going to install gcc cross-compilers from there
# Install the build-essential and crossbuild-essential-ARCH packages
RUN echo "deb http://emdebian.org/tools/debian/ jessie main" > /etc/apt/sources.list.d/cgocrosscompiling.list \
  && curl http://emdebian.org/tools/debian/emdebian-toolchain-archive.key | apt-key add - \
  && for platform in ${DEB_CROSSPLATFORMS}; do dpkg --add-architecture $platform; done \
  && apt-get update \
  && apt-get install -y build-essential \
  && for platform in ${DEB_CROSSPLATFORMS}; do apt-get install -y crossbuild-essential-${platform}; done \
  && apt-get clean && rm -rf /var/lib/apt/lists/*

# Install some required packages
# libpcap is required because we're linking against its C libraries from the prog/weaver binary
# flex and bison are required packages for compiling libpcap manually later
RUN apt-get update \
	&& apt-get install -y \
		libpcap-dev \
		python-requests \
		time \
		file \
		flex \
		bison

RUN curl -fsSLo shfmt https://github.com/mvdan/sh/releases/download/v1.3.0/shfmt_v1.3.0_linux_amd64 && \
	echo "b1925c2c405458811f0c227266402cf1868b4de529f114722c2e3a5af4ac7bb2  shfmt" | sha256sum -c && \
	chmod +x shfmt && \
	mv shfmt /usr/bin

# Install common Go tools
RUN go get \
<<<<<<< HEAD
    github.com/weaveworks/build-tools/cover \
    github.com/mattn/goveralls \
=======
>>>>>>> db697fda
	golang.org/x/lint/golint \
	github.com/fzipp/gocyclo \
	github.com/fatih/hclfmt \
	github.com/client9/misspell/cmd/misspell

# First clean, because we're gonna rebuild the std both with -race enabled and disabled
# Running go install std twice is intentional and required, as content is written in two different directories
# (/usr/local/go/pkg/linux_amd64 vs /usr/local/go/pkg/linux_amd64_race)
# The other architectures do not have support for -race
RUN go clean -i net \
	&& go install -tags netgo std \
	&& go install -race -tags netgo std

# Prebuild std for the other architectures
RUN for platform in ${GO_CROSSPLATFORMS}; do \
		GOOS=${platform%/*} GOARCH=${platform##*/} \
			go install -tags netgo std; done

# Allow full write access to the Go folders for anyone
RUN chmod -R a+w /usr/local/go

# The libpcap version from Debian packages is 1.6.2, matching that version here although newer versions of libpcap have been released
# We have to cross-compile the libpcap library for the new architectures, that's what we're doing here
ENV LIBPCAP_CROSS_VERSION=1.6.2
RUN curl -sSL https://www.tcpdump.org/release/libpcap-${LIBPCAP_CROSS_VERSION}.tar.gz | tar -xz \
	&& cd libpcap-${LIBPCAP_CROSS_VERSION} \
	&& for crosscompiler in ${GCC_CROSSCOMPILERS}; do \
		CC=${crosscompiler}-gcc ac_cv_linux_vers=2 ./configure --host=${crosscompiler} --with-pcap=linux \
		&& make \
		&& export LIB_DIR="/usr/local/lib/${crosscompiler}-gcc" VER="$(cat ./VERSION)" MAJOR_VER="$(sed 's/\([0-9][0-9]*\)\..*/\1/' ./VERSION)" \
		&& mkdir -p ${LIB_DIR} \
		&& cp -f libpcap.a libpcap.so.${VER} ${LIB_DIR} \
		&& ln -sf libpcap.so.${VER} /usr/local/lib/libpcap.so.${MAJOR_VER} \
		&& ln -sf libpcap.so.${MAJOR_VER} /usr/local/lib/libpcap.so \
		&& make clean; done

# Install Docker
RUN curl -fsSL https://get.docker.com | VERSION=18.06.0-ce /bin/sh

COPY build.sh /
ENTRYPOINT ["sh", "/build.sh"]<|MERGE_RESOLUTION|>--- conflicted
+++ resolved
@@ -50,11 +50,8 @@
 
 # Install common Go tools
 RUN go get \
-<<<<<<< HEAD
     github.com/weaveworks/build-tools/cover \
     github.com/mattn/goveralls \
-=======
->>>>>>> db697fda
 	golang.org/x/lint/golint \
 	github.com/fzipp/gocyclo \
 	github.com/fatih/hclfmt \
