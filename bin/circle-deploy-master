--- conflicted
+++ resolved
@@ -10,12 +10,4 @@
     make clean-bin
     # CircleCI doesn't let us install the qemu module to do ARM docker builds
     make publish ALL_ARCHITECTURES=amd64 UPDATE_LATEST=latest-only
-<<<<<<< HEAD
-fi
-
-cd $SRCDIR
-bin/install-wordepress dc25407c2d2669366cd5c5b41c166b719f5570d0
-bin/publish-site "$WP_DEV_URL" "$WP_DEV_USER" "$WP_DEV_PASSWORD"
-=======
-fi
->>>>>>> 534dd8e1
+fi